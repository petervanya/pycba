import pandas as pd
import numpy as np
from numpy.matlib import repmat
import time
from .param_container import ParamContainer


VEHICLE_TYPES = ["car", "lgv", "hgv", "bus"]
ENVIRONMENTS = ["intravilan", "extravilan"]
DAYS_YEAR = 365.0


class RoadCBA(ParamContainer):
    def __init__(self,
                 init_year,
                 price_level,
                 country,
                 period=30,
                 fin_discount_factor=0.04,
                 eco_discount_factor=0.05,
                 currency="EUR",
                 verbose=False
                 ):
        """
        Input
        -----
        - init_year: initial year of construction and economic analysis
        - price_level: 
        - country: country code
        - period: number of years for the economic analysis
        - fin_discount_factor: discount factor for financial analysis
        - eco_discount_factor: discount factor for economic analysis

        """
        self.yr_i = init_year
        self.N_yr = period
        self.yr_f = self.yr_i + self.N_yr - 1
        self.pl = price_level
        if self.yr_i != self.pl:
            print("Warning: start year not same as price level.")
        self.N_yr_bld = None
        self.N_yr_op = None
        self.yr_op = None
        self.yrs = np.arange(self.yr_i, self.yr_i + self.N_yr)

        self.r_fin = fin_discount_factor
        self.r_eco = eco_discount_factor

        self.country = country
        self.currency = currency

        self.veh_types = VEHICLE_TYPES
        self.envs = ENVIRONMENTS

        self.verbose = verbose

        # define empty frames
        self.RP = None       # road parameters
        self.C_fin = None
        self.C_eco = None
        self.O0_fin = None
        self.O0_eco = None
        self.O1_fin = None
        self.O1_eco = None

        self.V0 = None
        self.V1 = None
        self.L = None
        self.T0 = None
        self.T1 = None
        self.I0 = None
        self.I1 = None

        self.RF = None      # ratio of fuel types
        self.QF0 = None     # quantity of fuel burnt on a section in variant 0
        self.QF1 = None     # quantity of fuel burnt on a section in variant 1

        self.UC = {}        # unit costs
        self.B0 = {}        # benefits in 0th variant
        self.B1 = {}        # benefits in 1st variant
        self.NB = {}        # net benefits
        self.NC = {}        # net costs

        super().__init__(self.country, self.pl, verbose=self.verbose)


    # =====
    # Initialisation functions
    # =====
    def load_parameters(self, source="default"):
        """Read in the CBA parameters
        Can read from a user-defined directory"""
        if source == "default":
            super().read_raw_params()
        else:
            raise NotImplementedError("To add soon.")
            

    def replace_parameter(self, param):
        """Replace a specific parameter frame"""
        raise NotImplementedError("To add soon.")


    def prepare_parameters(self):
        """Read in and manipulate all the CBA parameters"""
        super().adjust_cpi(yr_max=self.yr_f)
        super().clean_params()
        super().adjust_price_level()
        super().wrangle_params()

    
    def _assign_core_variables(self):
        """After reading project inputs define years of operation
        and various arrays of sections"""
        if self.C_fin is not None:
            self.yr_op = int(self.C_fin.columns[-1]) + 1
            self.N_yr_bld = len(self.C_fin.columns)
            self.N_yr_op = self.N_yr - self.N_yr_bld
            self.yrs_op = \
                np.arange(self.yr_i + self.N_yr_bld, self.yr_i + self.N_yr)

            self.secs = self.RP.index
            self.secs_0 = self.RP[self.RP.variant_0 == 1].index
            self.secs_1 = self.RP[self.RP.variant_1 == 1].index
            self.secs_old = \
                self.RP[(self.RP.variant_0 == 1) & (self.RP.variant_1 == 1)].index
            self.secs_repl = \
                self.RP[(self.RP.variant_0 == 1) & (self.RP.variant_1 == 0)].index
            self.secs_new = \
                self.RP[(self.RP.variant_0 == 0) & (self.RP.variant_1 == 1)].index


    def _wrangle_inputs(self):
        """Modify input matrices of intensities and velocities
        in line with the economic period and other global requirements.
        Ensure that the columns representing years are integers."""
        self.I0.columns = self.I0.columns.astype(int)
        self.I1.columns = self.I1.columns.astype(int)
        self.V0.columns = self.V0.columns.astype(int)
        self.V1.columns = self.V1.columns.astype(int)

        # remove unused rows in 0th variant
        self.I0 = self.I0.loc[self.secs_0]
        self.V0 = self.V0.loc[self.secs_0]

        if self.I0.columns[-1] < self.yr_f:
            if self.verbose:
                print("Warning: I0 not forecast until the end of period,\
                filling by zeros.")
        self.I0 = self.I0[self.yrs].fillna(0)

        if self.I1.columns[-1] < self.yr_f:
            if self.verbose:
                print("Warning: I0 not forecast until the end of period,\
                filling by zeros.")
        self.I1 = self.I1[self.yrs].fillna(0)

        if self.V0.columns[-1] < self.yr_f:
            if self.verbose:
                print("Warning: V0 not forecast until the end of period,\
                filling by zeros.")
        self.V0 = self.V0[self.yrs].fillna(0)

        if self.V1.columns[-1] < self.yr_f:
            if self.verbose:
                print("Warning: V0 not forecast until the end of period,\
                filling by zeros.")
        self.V1 = self.V1[self.yrs].fillna(0)


    def read_project_inputs(self, df_road_params, df_capex,\
        df_int_0, df_int_1, df_vel_0, df_vel_1,):
        """Read the dataframes
        * road parameters
        * capital investment (CAPEX)
        * intensities in variants 0 and 1
        * velocities in variant 0 and 1"""
        if self.verbose:
            print("Reading project inputs from df...")
        self.RP = df_road_params
        self.C_fin = df_capex
        self.I0 = df_int_0
        self.I1 = df_int_1
        self.V0 = df_vel_0
        self.V1 = df_vel_1

        # assign core variables
        self._assign_core_variables()
        self._wrangle_inputs()

    
    def read_project_inputs_xls(self, file_xls):
        assert file_xls.split(".")[-1] in ["xls", "xlsx"], \
            "Invalid file extension. Must be xls or xlsx."
        if self.verbose:
            print("Reading project inputs from xls/xlsx...")
        xls = pd.ExcelFile(file_xls)
        self.RP = xls.parse("road_params", index_col=0)
<<<<<<< HEAD
        self.C_fin = xls.parse("capex").reset_index(drop=True)
        self.C_fin.set_index(['item', 'category'], inplace=True)
        self.I0 = xls.parse("intensities_0").reset_index()
=======
        self.C_fin = xls.parse("capex", index_col=0)
        self.I0 = xls.parse("intensities_0").reset_index(drop=True)
>>>>>>> 5ecc2104
        self.I0.set_index(["id_section", "vehicle"], inplace=True)
        self.I1 = xls.parse("intensities_1").reset_index(drop=True)
        self.I1.set_index(["id_section", "vehicle"], inplace=True)
        self.V0 = xls.parse("velocities_0").reset_index(drop=True)
        self.V0.set_index(["id_section", "vehicle"], inplace=True)
        self.V1 = xls.parse("velocities_1").reset_index(drop=True)
        self.V1.set_index(["id_section", "vehicle"], inplace=True)

        self._assign_core_variables()
        self._wrangle_inputs()


    def replace_intensities(self, df_int_0, df_int_1):
        if self.verbose:
            print("Replacing intensities...")
        self.I0 = df_int_0
        self.I1 = df_int_1


    def replace_velocities(self, df_vel_0, df_vel_1):
        if self.verbose:
            print("Replacing velocities...")
        self.V0 = df_vel_0
        self.V1 = df_vel_1


#    def read_project_inputs_csv(self,
#                                file_road_params,
#                                file_capex,
#                                file_int_0,
#                                file_int_1,
#                                verbose=False
#                                ):
#        if verbose:
#            print("Reading project inputs from csv...")
#        self.RP = pd.read_csv(file_road_params, index_col=0)
#        self.C_fin = pd.read_csv(file_capex, index_col=0)
#        self.I0 = pd.read_csv(file_int_0).reset_index()
#        self_I0.set_index(["id_section", "vehicle"], inplace=True)
#        self.I1 = pd.read_csv(file_int_1).reset_index()
#        self.I1.reset_index(inplace=True)
#        self.I1.set_index(["id_section", "vehicle"], inplace=True)
#
#        # assign core variables
#        self._assign_remaining_years()
#        self.secs_0 = self.RP[self.RP.variant_0 == 1].index
#        self.secs_1 = self.RP[self.RP.variant_1 == 1].index
#        self.secs_old = \
#            self.RP[(self.RP.variant_0 == 1) & (self.RP.variant_1 == 1)].index
#        self.secs_repl = \
#            self.RP[(self.RP.variant_0 == 1) & (self.RP.variant_1 == 0)].index
#        self.secs_new = \
#            self.RP[(self.RP.variant_0 == 0) & (self.RP.variant_1 == 1)].index


#    def read_velocities_csv(self, csv_vel_0, csv_vel_1, verbose=False):
#        """Read the dataframe of velocities ordered by project section
#        and vehicle category"""
#        if csv_vel_0[-3:] != "csv" or csv_vel_1[-3:] != "csv":
#            print("One of files does not have required extension: csv.")
#
#        if verbose:
#            print("Reading velocities from csv...")
#        self.V0 = pd.read_csv(csv_vel_0).reset_index()
#        self.V0.set_index(["id_section", "vehicle"], inplace=True)
#        self.V1 = pd.read_csv(csv_vel_1).reset_index()
#        self.V1.set_index(["id_section", "vehicle"], inplace=True)
#
#
#    def read_velocities_excel(self, xls_vel, verbose=False):
#        """Read the dataframe of velocities from one excel file."""
#        if not xls_vel.split(".")[-1] in ["xls", "xlsx"]:
#            print("File does not have the required extension: xls, xlsx.")
#
#        if verbose:
#            print("Reading velocities xls/xlsx...")
#        self.V0 = pd.read_excel(xls_vel, sheet_name="velocities_0")
#        self.V0.set_index(["id_section", "vehicle"], inplace=True)
#        self.V1 = pd.read_excel(xls_vel, sheet_name="velocities_1")
#        self.V1.set_index(["id_section", "vehicle"], inplace=True)


    def _verify_input_integrity(self):
        int_idx = ["id_section", "vehicle"]
        assert self.I0 is not None, "I0 not defined."
        assert self.I0.index.names == int_idx, "Index of I0 not correct."
        assert self.I1 is not None, "I1 not defined."
        assert self.I1.index.names == int_idx, "Index of I1 not correct."

        assert self.V0 is not None, "V0 not defined."
        assert self.V0.index.names == int_idx, "Index of V0 not correct."
        assert self.V1 is not None, "V1 not defined."
        assert self.V1.index.names == int_idx, "Index of V1 not correct."

        rp_cols = ["name", "variant_0", "variant_1", "length", \
            "length_bridges", "length_tunnels", "category", "lanes", \
            "environment", "width", "layout", "toll_sections"]
        assert self.RP is not None, "Road parameters not defined."
        assert set(self.RP.columns) == set(rp_cols), \
            "Columns of road parameters not correct."

#        capex_idx = ["land", "pavements", "bridges", "tunnels", "buildings",\
#            "slope_stabilisation", "retaining_walls", "noise_barriers",\
#            "safety_features", "supervision", "planning_design"]
#        assert self.C_fin is not None, "CAPEX not defined."
#        assert set(self.C_fin.index) == set(capex_idx), \
#            "Index of CAPEX not correct."


    def _verify_param_integrity(self):
        """Verify all the relevant parameter frames contain 
        correct columns and indices"""
        pass


    # =====
    # Computing CAPEX, OPEX and residual value
    # =====
    def _wrangle_capex(self):
        """Removing columns and squeezing investment expenses
        in years before the start into the first year
        of the economic period"""

        if "category" in self.C_fin.columns:
            self.C_fin.drop(columns="category", inplace=True)
        if "category" in self.C_fin.index.names:
            self.C_fin = self.C_fin.reset_index("category")\
                .drop(columns="category")
        if "total" in self.C_fin.columns:
            self.C_fin.drop(columns="total", inplace=True)
        self.C_fin.columns = self.C_fin.columns.astype(int)

        self.C_fin.fillna(0, inplace=True)

        # collect investment before the first year
        capex_yrs = self.C_fin.columns
        if len(capex_yrs[capex_yrs < self.yr_i]) != 0:
            if self.verbose:
                print("Squeezing CAPEX into the given economic period...")
            yrs_bef = capex_yrs[capex_yrs < self.yr_i]
            yrs_aft = capex_yrs[capex_yrs >= self.yr_i]
            self.C_fin[self.yr_i] += self.C_fin[yrs_bef].sum(1)
            self.C_fin = self.C_fin[yrs_aft]


    def compute_capex(self):
        """Apply conversion factors to compute
        CAPEX for the economic analysis."""
        if self.verbose:
            print("Computing CAPEX...")

        self._wrangle_capex()

        # reindex columns
        self.C_fin = pd.DataFrame(self.C_fin, columns=self.yrs).fillna(0)
        self.C_fin_tot = pd.DataFrame(self.C_fin.sum(1), columns=["value"])

        # apply conversion factors to get economic CAPEX
        self.cf = self.C_fin.copy()\
            .merge(self.df_clean["conv_fac"][["aggregate"]], \
            how="left", on="item")\
            .fillna(self.df_clean["conv_fac"]\
            .loc["construction", "aggregate"])["aggregate"]
        self.C_eco = self.C_fin.multiply(self.cf, axis=0)
        self.C_eco_tot = pd.DataFrame(self.C_eco.sum(1), columns=["value"])

        self.NC["capex"] = self.C_eco.sum()


    def compute_residual_value(self):
        """Create a dataframe of residual values by each element"""
        if self.verbose:
            print("Computing residual value...")

        RV = self.df_clean["res_val"].copy()
        RV.replacement_cost_ratio.fillna(1.0, inplace=True)
        RV["op_period"] = self.N_yr_op
        RV["replace"] = \
            np.where(RV.lifetime <= RV.op_period, 1, 0)
        RV["rem_ratio"] = \
            np.where(RV.lifetime <= RV.op_period,\
            (2*RV.lifetime - RV.op_period) / RV.lifetime,\
            (RV.lifetime - RV.op_period) / RV.lifetime).round(2)
        RV.rem_ratio.fillna(1.0, inplace=True) # fill land

        # financial
        self.RV_fin = RV.merge(self.C_fin_tot, how="left", on="item")\
            .fillna(0)
        self.RV_fin["res_value"] = np.where(self.RV_fin.replace == 0,\
            self.RV_fin.value * self.RV_fin.rem_ratio,\
            self.RV_fin.value * self.RV_fin.rem_ratio * \
                self.RV_fin.replacement_cost_ratio)

        # economic
        self.RV_eco = RV.merge(self.C_eco_tot, how="left", on="item")
        self.RV_eco["res_value"] = np.where(self.RV_eco.replace == 0,\
            self.RV_eco.value * self.RV_eco.rem_ratio,\
            self.RV_eco.value * self.RV_eco.rem_ratio * \
                self.RV_eco.replacement_cost_ratio)

        self.NB["res_val"] = pd.Series(\
            np.array([0] * (self.N_yr-1) + [1]) * self.RV_eco.res_value.sum(),\
            index=self.yrs)


    def compute_opex(self):
        """Create a dataframe of operation costs (OPEX)."""
        if self.verbose:
            print("Computing OPEX...")

        assert bool(self.UC) == True, "Unit costs not computed."

        UC = self.UC["c_op"].copy()
        lvl_order = ["id_section", "operation_type", "item"]

        # create area matrix
        def define_area(x):
            return x if x in ["tunnels", "bridges"] else "pavements"

        UC = UC.reset_index(["item"])
        UC["area_type"] = UC.item.map(lambda x: define_area(x))
        UC = UC.reset_index().set_index(["category", "operation_type", \
            "area_type", "item"]).sort_index()
        
        # variant 0
        RA0 = self.RP.loc[self.secs_0, ["category", "length", \
            "length_bridges", "length_tunnels", "width"]].copy()
        RA0["pavements"] = RA0.width * RA0.length * 1e3
        RA0["bridges"] = RA0.width * RA0.length_bridges * 1e3
        RA0["tunnels"] = RA0.width * RA0.length_tunnels * 1e3
        RA0 = RA0.drop(\
            columns=["length", "length_bridges", "length_tunnels", "width"])
        RA0 = RA0.reset_index().melt(id_vars=["id_section", "category"], \
            var_name="area_type", value_name="value")
        RA0 = RA0.groupby(["id_section", "category", "area_type"])\
            [["value"]].sum()
        
        # time matrix of road areas
        RA0 = pd.DataFrame(np.outer(RA0.value, np.ones_like(self.yrs)), \
            index=RA0.index, columns=self.yrs)
        
        # summary
        self.O0_fin = (RA0 * (UC * self.mask0)).dropna().droplevel(\
            ["category", "area_type"]).reorder_levels(lvl_order).sort_index()
        
        # variant 1
        O1_old = self.O0_fin.loc[self.secs_old].copy()
        O1_repl = self.O0_fin.loc[self.secs_repl].copy()
        if not O1_repl.empty:
            O1_repl[self.yrs_op] = 0.0
        
        RA1 = self.RP.loc[self.secs_new, ["category", "length",\
            "length_bridges", "length_tunnels", "width"]].copy()
        RA1["pavements"] = RA1.width * RA1.length * 1e3
        RA1["bridges"] = RA1.width * RA1.length_bridges * 1e3
        RA1["tunnels"] = RA1.width * RA1.length_tunnels * 1e3
        RA1 = RA1.drop(columns=["length", "length_bridges", \
            "length_tunnels", "width"])
        RA1 = RA1.reset_index().melt(id_vars=["id_section", "category"], \
            var_name="area_type", value_name="value")
        RA1 = RA1.groupby(["id_section", "category", "area_type"])\
            [["value"]].sum()
        
        # time matrix of road areas
        RA1 = pd.DataFrame(np.outer(RA1.value, np.ones_like(self.yrs)), \
            index=RA1.index, columns=self.yrs)
        
        # summary
        O1_new = (RA1 * (UC * self.mask1)).dropna().droplevel(\
            ["category", "area_type"]).reorder_levels(lvl_order).sort_index()
        self.O1_fin = pd.concat([O1_old, O1_repl, O1_new]).sort_index()
        
        # economic values
        c = "conv_fac"
        cf = self.df_clean[c]\
            .loc[self.df_clean[c].expense_type == "operation", "aggregate"]
        cf.index.name = "operation_type"
        cf = pd.DataFrame(np.outer(cf, np.ones_like(self.yrs)), \
            columns=self.yrs, index=cf.index)
        
        self.O0_eco = self.O0_fin * cf
        self.O1_eco = self.O1_fin * cf
        self.NC["opex"] = self.O1_eco.sum() - self.O0_eco.sum()


    def _compute_toll(self):
        raise NotImplementedError()


    # =====
    # Preparation functions
    # =====
    def _create_unit_cost_matrix(self):
        """Define the unit cost matrices for each benefit"""
        if self.verbose:
            print("Creating time matrices for benefits...")

        for b in ["c_op", "toll_op", \
            "vtts", "voc", "c_fuel", "c_acc", "c_em", "noise"]:
            if self.verbose:
                print("    Creating: %s" % b)
            self.UC[b] = \
                pd.DataFrame(columns=self.yrs, index=self.df_clean[b].index)
            self.UC[b][self.yr_i] = self.df_clean[b].value
            for yr in self.yrs[1:]:
                self.UC[b][yr] = \
                    self.UC[b][self.yr_i]# * self.cpi.loc[yr, "cpi_index"]
                if "gdp_growth_adjustment" in self.df_clean[b].columns:
                    self.UC[b][yr] = self.UC[b][yr] \
                    * (1.0 + self.gdp_growth.loc[yr].gdp_growth \
                    * self.df_clean[b].gdp_growth_adjustment)

            if b in ["noise"]:
                self.UC[b] = self.UC[b].sort_index().round(5)
            else:
                self.UC[b] = self.UC[b].sort_index().round(2)

        # greenhouse unit cost computed separately
        b = "c_ghg"
        self.UC[b] = \
            pd.DataFrame(self.df_clean[b].loc[self.yr_i:self.yr_f, "value"])
        self.UC[b].columns = ["co2eq"] 
        self.UC[b] = self.UC[b].T

    
    def _create_unit_cost_opex_mask(self):
        """Compose a time matrix of zeros and ones indicating 
        if maintanance has to be performed in a given year."""
        lvl_order = ["category", "operation_type", "item"]
        # variant 0
        mask0 = pd.DataFrame(0, \
            index=self.df_clean["c_op"].index, columns=self.yrs)

        for itm in mask0.index:
            p = self.df_clean["c_op"].loc[itm, "periodicity"].astype(int)
            if p == 1:
                mask0.loc[itm] = 1
            else:
                v = np.zeros(mask0.shape[1]).astype(int)
                for i, _ in enumerate(v):
                    if (i+1) % p == 0:
                        v[i] = 1
                mask0.loc[itm] = v
        
        self.mask0 = mask0.reorder_levels(lvl_order).sort_index()
        
        # variant 1
        mask1 = pd.DataFrame(0, \
            index=self.df_clean["c_op"].index, columns=self.yrs_op)
        
        for itm in mask1.index:
            p = self.df_clean["c_op"].loc[itm, "periodicity"].astype(int)
            if p == 1:
                mask1.loc[itm] = 1
            else:
                v = np.zeros(mask1.shape[1]).astype(int)
                for i, _ in enumerate(v):
                    if (i+1) % p == 0:
                        v[i] = 1
                mask1.loc[itm] = v
        
        mask1 = pd.DataFrame(mask1, columns=self.yrs).fillna(0).astype(int)
        self.mask1 = mask1.reorder_levels(lvl_order).sort_index()


    def _create_length_matrix(self):
        """Create the matrix of lengs with years as columns"""
        if self.verbose:
            print("Creating length matrix...")
        self.L = pd.DataFrame(\
            np.outer(self.RP.length, np.ones_like(self.yrs)), \
            columns=self.yrs, index=self.RP.index)


    def _compute_travel_time_matrix(self):
        """Compute travel time by road section and vehicle type"""
        if self.verbose:
            print("Creating matrices of travel times...")
        assert self.L is not None, "Compute length matrix first."

        self.T0 = (self.L / self.V0).replace([np.inf, -np.inf], 0.0)
        self.T1 = (self.L / self.V1).replace([np.inf, -np.inf], 0.0)


    def _create_fuel_ratio_matrix(self):
        if self.verbose:
            print("Creating matrix of fuel ratios by vehicle...")
        rfuel = self.df_clean["r_fuel"].ratio.sort_index()
        self.RF = pd.DataFrame(repmat(rfuel, self.N_yr, 1).T, \
            columns=self.yrs, index=rfuel.index)


    # =====
    # Functions to compute economic benefits
    # =====
    def economic_analysis(self):
        """Wrapping method for the overall computation
        of costs, benefits and overall indicators (ENPV, ERR, BCR)."""
        ti = time.time()
        self.prepare_parameters()
        self.compute_costs_benefits()
        self.compute_economic_indicators()
        print("Done. Time: %.2f s." % (time.time() - ti))


    def compute_costs_benefits(self):
        """Compute financial and economic costs and benefits"""
        self._verify_input_integrity()
        self._verify_param_integrity()

        # unit costs
        if self.verbose:
            print("Preparing unit values...")
        self._create_unit_cost_matrix()
        self._create_unit_cost_opex_mask()

        # costs
        if self.verbose:
            print("Computing costs...")
        self.compute_capex()
        self.compute_opex()
        self.compute_residual_value()

        # benefits
        if self.verbose:
            print("Computing benefits...")

        self._create_length_matrix()
        self._compute_travel_time_matrix()
        
        self._compute_vtts()
        self._compute_voc()
        self._compute_accidents()
        self._create_fuel_ratio_matrix()
        self._compute_fuel_consumption()
        self._compute_fuel_cost()
        self._compute_greenhouse()
        self._compute_emissions()
        self._compute_noise()


    def compute_economic_indicators(self):
        """Perform economic analysis"""
        assert self.NB is not None, "Compute economic benefits first."

        if self.verbose:
            print("\nComputing ENPV, ERR, BCR...")
        self.df_eco = pd.DataFrame(self.NB).T
        self.df_eco = pd.concat(\
            [-pd.DataFrame(self.NC).T, pd.DataFrame(self.NB).T],\
                   keys=["cost", "benefit"], names=["type", "item"])\
                   .round(2)

        self.df_enpv = pd.DataFrame(self.df_eco\
            .apply(lambda x: np.npv(self.r_eco, x), axis=1).round(2), \
            columns=["value"])

        self.ENPV = np.npv(self.r_eco, self.df_eco.sum())
        self.ERR = np.irr(self.df_eco.sum())
        self.EBCR = (self.df_enpv.loc["benefit"].sum() \
            / -self.df_enpv.loc["cost"].sum()).value

    
    def print_economic_indicators(self):
        print("ENPV: %.2f M %s" % (self.ENPV / 1e6, self.currency.upper()))
        print("ERR : %.2f %%" % (self.ERR * 100))
        print("BCR : %.2f" % self.EBCR)


    def _compute_vtts(self):
        """Mask is given by the intensities, as these are zero
        in the construction years"""
        if self.verbose:
            print("    Computing VTTS...")
        assert self.T0 is not None, "Compute travel time first."
        assert self.T1 is not None, "Compute travel time first."

        b = "vtts"
        self.B0[b] = self.UC[b] * self.T0 * self.I0 * DAYS_YEAR
        self.B1[b] = self.UC[b] * self.T1 * self.I1 * DAYS_YEAR
        self.NB[b] = self.B0[b].sum() - self.B1[b].sum()


    def _compute_voc(self):
        assert self.L is not None, "Compute length matrix first."
        if self.verbose:
            print("    Computing VOC...")
        assert self.L is not None, "Compute length matrix first."

        b = "voc"
        dum = pd.DataFrame(1, index=pd.MultiIndex.from_product(\
            [self.L.index, self.UC[b].index]), columns=self.yrs)
        dum.index.names = ["id_section", "vehicle"]
        self.B0[b] = ((self.UC[b] * dum) * self.L) * self.I0 * DAYS_YEAR
        self.B1[b] = ((self.UC[b] * dum) * self.L) * self.I1 * DAYS_YEAR
        self.NB[b] = self.B0[b].sum() - self.B1[b].sum()


    def _compute_accidents(self):
        assert self.L is not None, "Compute length matrix first."
        if self.verbose:
            print("    Computing accidents...")
        assert self.L is not None, "Compute length matrix first."

        b = "acc"
        scale = 1e-8
        LL = self.L.merge(\
            self.RP[["lanes", "environment", "category", "layout"]], \
            how="left", on="id_section").reset_index()\
            .set_index(["id_section", "lanes", "environment", "category", \
            "layout"]).reorder_levels(\
                ["id_section", "category", "lanes", "layout", "environment"])
        LL.columns = LL.columns.astype(int)

        UCA = (LL * self.UC["c_acc"] * scale)\
            .droplevel(["layout", "lanes", "category", "environment"])\
            .dropna(subset=[self.yr_i]).sort_index()

        self.B0[b] = UCA * self.I0 * DAYS_YEAR
        self.B1[b] = UCA * self.I1 * DAYS_YEAR
        self.NB[b] = self.B0[b].sum() - self.B1[b].sum()


    def _compute_fuel_consumption(self):
        """Compute the consumption by section, vehicle and fuel type"""
        if self.verbose:
            print("    Computing fuel consumption...")
        assert self.L is not None, "Compute length matrix first."

        # polynomial coefficients and consumption function
        def vel2cons(c, v):
            """Convert velocity in km/h to fuel consumption in
            kg/km via a polynomial"""
            return np.polyval(c[::-1], v)

        # length matrix with appropriate division of fuel/vehicle types
        dum = pd.DataFrame(1, index=pd.MultiIndex.from_product(\
            [self.secs, self.veh_types]), columns=self.yrs)
        dum.index.names = ["id_section", "vehicle"]
        L = self.L * dum
        
        ind = self.df_clean["r_fuel"].reset_index()[["vehicle", "fuel"]]
        L = L.reset_index().merge(ind, how="left", on="vehicle")\
            .set_index(["id_section", "vehicle", "fuel"])
        L = L.sort_index()

        # quantity of fuel, 0th variant
        self.QF0 = pd.DataFrame(columns=self.yrs, index=L.loc[self.secs_0].index)
        for ind, _ in self.QF0.iterrows():
            ids, veh, f = ind
            self.QF0.loc[(ids, veh, f)] = self.V0.loc[(ids, veh)]\
                .map(lambda v: vel2cons(\
                self.df_clean["fuel_coeffs"].loc[(veh, f)], v)) * L.loc[ind]

        # quantity of fuel in 1st variant
        self.QF1 = pd.DataFrame(columns=self.yrs, index=L.loc[self.secs_1].index)
        for ind, _ in self.QF1.iterrows():
            ids, veh, f = ind
            self.QF1.loc[(ids, veh, f)] = self.V1.loc[(ids, veh)]\
                .map(lambda v: vel2cons(\
                self.df_clean["fuel_coeffs"].loc[(veh, f)], v)) * L.loc[ind]


    def _compute_fuel_cost(self):
        if self.verbose:
            print("    Computing fuel cost...")
        assert self.RF is not None, "Compute matrix of fuel ratios (RF) first."
        assert self.QF0 is not None, "Compute matrix of fuel consumption (QF0) first."
        assert self.QF1 is not None, "Compute matrix of fuel consumption (QF1) first."

        b = "fuel"
        c = "c_fuel"
        self.B0[b] = (self.UC[c] * self.RF) * (self.QF0 * self.I0) * DAYS_YEAR
        self.B1[b] = (self.UC[c] * self.RF) * (self.QF1 * self.I1) * DAYS_YEAR
        self.NB[b] = self.B0[b].sum() - self.B1[b].sum()


    def _compute_greenhouse(self):
        if self.verbose:
            print("    Computing greenhouse gases...")
        assert self.RF is not None, "Compute matrix of fuel ratios (RF) first."
        assert self.QF0 is not None, "Compute matrix of fuel consumption (QF0) first."
        assert self.QF1 is not None, "Compute matrix of fuel consumption (QF1) first."
        b = "ghg"

        # UCG: unit cost of greenhouse gases in EUR/kg(fuel)
        UCG = pd.DataFrame(\
            np.outer(self.df_clean["r_ghg"].values, self.UC["c_ghg"].values),\
            index=self.df_clean["r_ghg"].index, columns=self.yrs)
        
        self.B0[b] = (UCG * self.RF) * (self.QF0 * self.I0) * DAYS_YEAR
        self.B1[b] = (UCG * self.RF) * (self.QF1 * self.I1) * DAYS_YEAR
        self.NB[b] = self.B0[b].sum() - self.B1[b].sum()


    def _compute_emissions(self):
        if self.verbose:
            print("    Computing emissions...")
        assert self.RF is not None, "Compute matrix of fuel ratios (RF) first."
        assert self.QF0 is not None, "Compute matrix of fuel consumption (QF0) first."
        assert self.QF1 is not None, "Compute matrix of fuel consumption (QF1) first."
        
        b = "em"
        RE = pd.DataFrame(repmat(self.df_clean["r_em"].value, self.N_yr, 1).T, 
                  columns=self.yrs, index=self.df_clean["r_em"].index)

        # UCE: unit cost of emissions in EUR/kg(fuel)
        UCE = RE * self.UC["c_em"]
        UCE = UCE.groupby(["fuel","vehicle","environment"]).sum()
        UCE = UCE.reset_index()\
            .set_index(["environment","vehicle","fuel"]).sort_index()

        # add section ID
        UCE = UCE.reset_index().merge(self.RP.environment.reset_index(), \
            how="left", on="environment").set_index(\
            ["id_section", "environment", "vehicle", "fuel"]).sort_index()
        
        lvl_order = ["id_section", "vehicle", "fuel", "environment"]
        self.B0[b] = (UCE * self.RF).reorder_levels(lvl_order).sort_index() \
            * (self.QF0 * self.I0) * DAYS_YEAR
        self.B1[b] = (UCE * self.RF).reorder_levels(lvl_order).sort_index() \
            * (self.QF1 * self.I1) * DAYS_YEAR
        self.NB[b] = self.B0[b].sum() - self.B1[b].sum()


    def _compute_noise(self):
        if self.verbose:
            print("    Computing noise...")
        assert self.L is not None, "Compute length matrix first."

        b = "noise"
        L = self.L.reset_index().merge(self.RP.environment.reset_index())
        L = L.set_index(["id_section", "environment"])
        
        # CN: cost of noise in EUR
        CN = (self.UC[b] * L).reorder_levels(\
            ["id_section", "environment", "vehicle"]).sort_index()

        self.B0[b] = CN * self.I0 * DAYS_YEAR
        self.B1[b] = CN * self.I1 * DAYS_YEAR
        self.NB[b] = self.B0[b].sum() - self.B1[b].sum()


    # =====
    # Financial analysis
    # =====
    def financial_analysis(self):
        """Perform financial analysis"""
        raise NotImplementedError()






<|MERGE_RESOLUTION|>--- conflicted
+++ resolved
@@ -196,14 +196,9 @@
             print("Reading project inputs from xls/xlsx...")
         xls = pd.ExcelFile(file_xls)
         self.RP = xls.parse("road_params", index_col=0)
-<<<<<<< HEAD
         self.C_fin = xls.parse("capex").reset_index(drop=True)
         self.C_fin.set_index(['item', 'category'], inplace=True)
-        self.I0 = xls.parse("intensities_0").reset_index()
-=======
-        self.C_fin = xls.parse("capex", index_col=0)
         self.I0 = xls.parse("intensities_0").reset_index(drop=True)
->>>>>>> 5ecc2104
         self.I0.set_index(["id_section", "vehicle"], inplace=True)
         self.I1 = xls.parse("intensities_1").reset_index(drop=True)
         self.I1.set_index(["id_section", "vehicle"], inplace=True)
